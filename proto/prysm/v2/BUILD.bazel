##############################################################################
# Common
##############################################################################

load("@rules_proto//proto:defs.bzl", "proto_library")

##############################################################################
# Go
##############################################################################
# gazelle:ignore
load("@io_bazel_rules_go//go:def.bzl", "go_library")
load("@io_bazel_rules_go//proto:def.bzl", "go_proto_library")
load("//proto:ssz_proto_library.bzl", "ssz_proto_files")
load("//tools:ssz.bzl", "SSZ_DEPS", "ssz_gen_marshal")

##############################################################################
# OpenAPI (Swagger) V2
##############################################################################
load("@com_github_grpc_ecosystem_grpc_gateway_v2//protoc-gen-openapiv2:defs.bzl", "protoc_gen_openapiv2")

proto_library(
    name = "proto",
    srcs = [
        "beacon_chain.proto",
        "validator.proto",
        "finalized_block_root_container.proto",
        "powchain.proto",
        "keymanager.proto",
        "web_api.proto",
<<<<<<< HEAD
		"slashing.proto",
=======
        "debug.proto",
        "health.proto",
        "slasher.proto",
>>>>>>> 526596a6
        ":ssz_proto_files",
    ],
    visibility = ["//visibility:public"],
    deps = [
        "//proto/eth/ext:proto",
        "//proto/beacon/p2p/v1:v1_proto",
        "//proto/prysm/v1alpha1:proto",
        "@com_github_grpc_ecosystem_grpc_gateway_v2//protoc-gen-openapiv2/options:options_proto",
        "@com_google_protobuf//:any_proto",
        "@com_google_protobuf//:descriptor_proto",
        "@com_google_protobuf//:empty_proto",
        "@com_google_protobuf//:timestamp_proto",
        "@go_googleapis//google/api:annotations_proto",
    ],
)

##############################################################################
# Go
##############################################################################
ssz_gen_marshal(
    name = "ssz_generated_files",
    go_proto = ":go_proto",
    includes = [
        "//proto/prysm/v1alpha1:go_default_library",
        "@com_github_prysmaticlabs_eth2_types//:go_default_library",
        "@com_github_prysmaticlabs_go_bitfield//:go_default_library",
    ],
    objs = [
        "BeaconBlockAltair",
        "BeaconBlockBodyAltair",
        "SignedBeaconBlockAltair",
        "SyncAggregate",
        "SyncCommitteeMessage",
        "SyncCommitteeContribution",
        "ContributionAndProof",
        "SignedContributionAndProof",
    ],
)

go_proto_library(
    name = "go_proto",
    compilers = [
        "@com_github_prysmaticlabs_protoc_gen_go_cast//:go_cast_grpc",
    ],
    importpath = "github.com/prysmaticlabs/prysm/proto/prysm/v2",
    proto = ":proto",
    visibility = ["//visibility:public"],
    deps = [
        "//proto/eth/ext:go_default_library",
        "//proto/prysm/v1alpha1:go_default_library",
        "//proto/beacon/p2p/v1:go_default_library",
        "@com_github_golang_protobuf//proto:go_default_library",
        "@com_github_grpc_ecosystem_grpc_gateway_v2//protoc-gen-openapiv2/options:options_go_proto",
        "@com_github_prysmaticlabs_eth2_types//:go_default_library",
        "@com_github_prysmaticlabs_go_bitfield//:go_default_library",
        "@go_googleapis//google/api:annotations_go_proto",
        "@io_bazel_rules_go//proto/wkt:descriptor_go_proto",
        "@io_bazel_rules_go//proto/wkt:empty_go_proto",
        "@io_bazel_rules_go//proto/wkt:timestamp_go_proto",
        "@org_golang_google_protobuf//reflect/protoreflect:go_default_library",
        "@org_golang_google_protobuf//runtime/protoimpl:go_default_library",
        "@org_golang_google_protobuf//types/known/timestamppb:go_default_library",
    ],
)

go_proto_library(
    name = "go_grpc_gateway_library",
    compilers = [
        "@com_github_grpc_ecosystem_grpc_gateway_v2//protoc-gen-grpc-gateway:go_gen_grpc_gateway",
    ],
    embed = [":go_proto"],
    importpath = "github.com/prysmaticlabs/prysm/proto/prysm/v2",
    protos = [":proto"],
    visibility = ["//visibility:private"],
    deps = [
        "//proto/eth/ext:go_default_library",
        "//proto/prysm/v1alpha1:go_default_library",
        "//proto/beacon/p2p/v1:go_default_library",
        "@com_github_grpc_ecosystem_grpc_gateway_v2//protoc-gen-openapiv2/options:options_go_proto",
        "@com_github_prysmaticlabs_go_bitfield//:go_default_library",
        "@go_googleapis//google/api:annotations_go_proto",
        "@io_bazel_rules_go//proto/wkt:descriptor_go_proto",
        "@io_bazel_rules_go//proto/wkt:empty_go_proto",
        "@io_bazel_rules_go//proto/wkt:timestamp_go_proto",
    ],
)

go_library(
    name = "go_default_library",
    srcs = [
        "aliases.go",
        "sync_committee_mainnet.go",
        "sync_committee_minimal.go",
        ":ssz_generated_files",  # keep
    ],
    embed = [
        ":go_grpc_gateway_library",
    ],
    importpath = "github.com/prysmaticlabs/prysm/proto/prysm/v2",
    visibility = ["//visibility:public"],
    deps = SSZ_DEPS + [
        "//proto/eth/ext:go_default_library",
        "//proto/prysm/v1alpha1:go_default_library",
        "//proto/beacon/p2p/v1:go_default_library",
        "@com_github_grpc_ecosystem_grpc_gateway_v2//runtime:go_default_library",
        "@com_github_grpc_ecosystem_grpc_gateway_v2//utilities:go_default_library",
        "@io_bazel_rules_go//proto/wkt:empty_go_proto",
        "@org_golang_google_grpc//:go_default_library",
        "@org_golang_google_grpc//codes:go_default_library",
        "@org_golang_google_grpc//grpclog:go_default_library",
        "@org_golang_google_grpc//metadata:go_default_library",
        "@org_golang_google_grpc//status:go_default_library",
        "@io_bazel_rules_go//proto/wkt:descriptor_go_proto",
        "@com_github_golang_protobuf//proto:go_default_library",
        "@io_bazel_rules_go//proto/wkt:timestamp_go_proto",
        "@com_github_prysmaticlabs_go_bitfield//:go_default_library",  # keep
        "@go_googleapis//google/api:annotations_go_proto",
        "@org_golang_google_protobuf//reflect/protoreflect:go_default_library",
        "@org_golang_google_protobuf//runtime/protoimpl:go_default_library",
        "@com_github_grpc_ecosystem_grpc_gateway_v2//protoc-gen-openapiv2/options:options_go_proto",
    ],  # keep
)

ssz_proto_files(
    name = "ssz_proto_files",
    srcs = [
        "beacon_block.proto",
        "sync_committee.proto",
    ],
    config = select({
        "//conditions:default": "mainnet",
        "//proto:ssz_mainnet": "mainnet",
        "//proto:ssz_minimal": "minimal",
    }),
)<|MERGE_RESOLUTION|>--- conflicted
+++ resolved
@@ -27,13 +27,10 @@
         "powchain.proto",
         "keymanager.proto",
         "web_api.proto",
-<<<<<<< HEAD
 		"slashing.proto",
-=======
         "debug.proto",
         "health.proto",
         "slasher.proto",
->>>>>>> 526596a6
         ":ssz_proto_files",
     ],
     visibility = ["//visibility:public"],
