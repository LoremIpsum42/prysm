--- conflicted
+++ resolved
@@ -50,15 +50,9 @@
 }
 
 message HighestAttestation {
-<<<<<<< HEAD
-    uint64 validator_id = 1;
-    uint64 highest_source_epoch = 2 [(ethereum.eth.ext.cast_type) = "github.com/prysmaticlabs/eth2-types.Epoch"];
+    uint64 validator_id = 1 [deprecated = true];
+    uint64 highest_source_epoch = 2 [(ethereum.eth.ext.cast_type) = "github.com/prysmaticlabs/eth2-types.Epoch", deprecated = true];
     uint64 highest_target_epoch = 3 [(ethereum.eth.ext.cast_type) = "github.com/prysmaticlabs/eth2-types.Epoch"];
-=======
-    uint64 validator_id = 1 [deprecated = true];
-    uint64 highest_source_epoch = 2 [(gogoproto.casttype) = "github.com/prysmaticlabs/eth2-types.Epoch", deprecated = true];
-    uint64 highest_target_epoch = 3 [(gogoproto.casttype) = "github.com/prysmaticlabs/eth2-types.Epoch"];
->>>>>>> 7b8e48d8
 }
 
 message ProposerSlashingResponse {
@@ -78,13 +72,8 @@
 // epoch of the bitlist, we can easily store which epochs a validator has proposed
 // a block for while pruning the older data.
 message ProposalHistory {
-<<<<<<< HEAD
-    bytes epoch_bits = 1 [(ethereum.eth.ext.cast_type) = "github.com/prysmaticlabs/go-bitfield.Bitlist"];
-    uint64 latest_epoch_written = 2 [(ethereum.eth.ext.cast_type) = "github.com/prysmaticlabs/eth2-types.Epoch"];
-=======
-    bytes epoch_bits = 1 [(gogoproto.casttype) = "github.com/prysmaticlabs/go-bitfield.Bitlist", deprecated = true];
-    uint64 latest_epoch_written = 2 [(gogoproto.casttype) = "github.com/prysmaticlabs/eth2-types.Epoch", deprecated = true];
->>>>>>> 7b8e48d8
+    bytes epoch_bits = 1 [(ethereum.eth.ext.cast_type) = "github.com/prysmaticlabs/go-bitfield.Bitlist", deprecated = true];
+    uint64 latest_epoch_written = 2 [(ethereum.eth.ext.cast_type) = "github.com/prysmaticlabs/eth2-types.Epoch", deprecated = true];
 }
 
 // AttestationHistory defines the structure for recording a validator's historical attestation.
@@ -93,11 +82,6 @@
 // Using an uint64 to mark the latest written epoch, we can safely perform a rolling prune whenever
 // the history is updated.
 message AttestationHistory {
-<<<<<<< HEAD
-    map<uint64, uint64> target_to_source = 1;
-    uint64 latest_epoch_written = 2 [(ethereum.eth.ext.cast_type) = "github.com/prysmaticlabs/eth2-types.Epoch"];
-=======
     map<uint64, uint64> target_to_source = 1 [deprecated = true];
-    uint64 latest_epoch_written = 2 [(gogoproto.casttype) = "github.com/prysmaticlabs/eth2-types.Epoch", deprecated = true];
->>>>>>> 7b8e48d8
+    uint64 latest_epoch_written = 2 [(ethereum.eth.ext.cast_type) = "github.com/prysmaticlabs/eth2-types.Epoch", deprecated = true];
 }