package attestations

import (
	"bytes"
	"fmt"
	"io/ioutil"
	"sort"
	"testing"

	ethpb "github.com/prysmaticlabs/ethereumapis/eth/v1alpha1"
	"github.com/prysmaticlabs/go-bitfield"
	"github.com/prysmaticlabs/prysm/shared/aggregation"
	aggtesting "github.com/prysmaticlabs/prysm/shared/aggregation/testing"
	"github.com/prysmaticlabs/prysm/shared/bls"
	"github.com/prysmaticlabs/prysm/shared/featureconfig"
	"github.com/prysmaticlabs/prysm/shared/params"
	"github.com/prysmaticlabs/prysm/shared/sszutil"
	"github.com/prysmaticlabs/prysm/shared/testutil/assert"
	"github.com/prysmaticlabs/prysm/shared/testutil/require"
	"github.com/sirupsen/logrus"
)

func TestMain(m *testing.M) {
	logrus.SetLevel(logrus.DebugLevel)
	logrus.SetOutput(ioutil.Discard)
	resetCfg := featureconfig.InitWithReset(&featureconfig.Flags{
		AttestationAggregationStrategy: string(MaxCoverAggregation),
	})
	defer resetCfg()
	m.Run()
}

func TestAggregateAttestations_AggregatePair(t *testing.T) {
	tests := []struct {
		a1   *ethpb.Attestation
		a2   *ethpb.Attestation
		want *ethpb.Attestation
	}{
		{
			a1:   &ethpb.Attestation{AggregationBits: []byte{}},
			a2:   &ethpb.Attestation{AggregationBits: []byte{}},
			want: &ethpb.Attestation{AggregationBits: []byte{}},
		},
		{
			a1:   &ethpb.Attestation{AggregationBits: bitfield.Bitlist{0x03}},
			a2:   &ethpb.Attestation{AggregationBits: bitfield.Bitlist{0x02}},
			want: &ethpb.Attestation{AggregationBits: []byte{0x03}},
		},
		{
			a1:   &ethpb.Attestation{AggregationBits: bitfield.Bitlist{0x02}},
			a2:   &ethpb.Attestation{AggregationBits: bitfield.Bitlist{0x03}},
			want: &ethpb.Attestation{AggregationBits: []byte{0x03}},
		},
	}
	for _, tt := range tests {
		got, err := AggregatePair(tt.a1, tt.a2)
		require.NoError(t, err)
<<<<<<< HEAD

		expectedRoot, err := got.HashTreeRoot()
		require.NoError(t, err)
		receivedRoot, err := tt.want.HashTreeRoot()
		require.NoError(t, err)
		require.Equal(t, true, bytes.Equal(expectedRoot[:], receivedRoot[:]))
=======
		require.Equal(t, true, sszutil.DeepEqual(got, tt.want))
>>>>>>> 9369bb67
	}
}

func TestAggregateAttestations_AggregatePair_OverlapFails(t *testing.T) {
	tests := []struct {
		a1 *ethpb.Attestation
		a2 *ethpb.Attestation
	}{
		{
			a1: &ethpb.Attestation{AggregationBits: bitfield.Bitlist{0x1F}},
			a2: &ethpb.Attestation{AggregationBits: bitfield.Bitlist{0x11}},
		},
		{
			a1: &ethpb.Attestation{AggregationBits: bitfield.Bitlist{0xFF, 0x85}},
			a2: &ethpb.Attestation{AggregationBits: bitfield.Bitlist{0x13, 0x8F}},
		},
	}
	for _, tt := range tests {
		_, err := AggregatePair(tt.a1, tt.a2)
		require.ErrorContains(t, aggregation.ErrBitsOverlap.Error(), err)
	}
}

func TestAggregateAttestations_AggregatePair_DiffLengthFails(t *testing.T) {
	tests := []struct {
		a1 *ethpb.Attestation
		a2 *ethpb.Attestation
	}{
		{
			a1: &ethpb.Attestation{AggregationBits: bitfield.Bitlist{0x0F}},
			a2: &ethpb.Attestation{AggregationBits: bitfield.Bitlist{0x11}},
		},
	}
	for _, tt := range tests {
		_, err := AggregatePair(tt.a1, tt.a2)
		require.ErrorContains(t, aggregation.ErrBitsDifferentLen.Error(), err)
	}
}

func TestAggregateAttestations_Aggregate(t *testing.T) {
	// Each test defines the aggregation bitfield inputs and the wanted output result.
	bitlistLen := params.BeaconConfig().MaxValidatorsPerCommittee
	tests := []struct {
		name   string
		inputs []bitfield.Bitlist
		want   []bitfield.Bitlist
	}{
		{
			name:   "empty list",
			inputs: []bitfield.Bitlist{},
			want:   []bitfield.Bitlist{},
		},
		{
			name: "single attestation",
			inputs: []bitfield.Bitlist{
				{0b00000010, 0b1},
			},
			want: []bitfield.Bitlist{
				{0b00000010, 0b1},
			},
		},
		{
			name: "two attestations with no overlap",
			inputs: []bitfield.Bitlist{
				{0b00000001, 0b1},
				{0b00000010, 0b1},
			},
			want: []bitfield.Bitlist{
				{0b00000011, 0b1},
			},
		},
		{
			name:   "256 attestations with single bit set",
			inputs: aggtesting.BitlistsWithSingleBitSet(256, bitlistLen),
			want: []bitfield.Bitlist{
				aggtesting.BitlistWithAllBitsSet(256),
			},
		},
		{
			name:   "1024 attestations with single bit set",
			inputs: aggtesting.BitlistsWithSingleBitSet(1024, bitlistLen),
			want: []bitfield.Bitlist{
				aggtesting.BitlistWithAllBitsSet(1024),
			},
		},
		{
			name: "two attestations with overlap",
			inputs: []bitfield.Bitlist{
				{0b00000101, 0b1},
				{0b00000110, 0b1},
			},
			want: []bitfield.Bitlist{
				{0b00000101, 0b1},
				{0b00000110, 0b1},
			},
		},
		{
			name: "some attestations overlap",
			inputs: []bitfield.Bitlist{
				{0b00001001, 0b1},
				{0b00010110, 0b1},
				{0b00001010, 0b1},
				{0b00110001, 0b1},
			},
			want: []bitfield.Bitlist{
				{0b00111011, 0b1},
				{0b00011111, 0b1},
			},
		},
		{
			name: "some attestations produce duplicates which are removed",
			inputs: []bitfield.Bitlist{
				{0b00000101, 0b1},
				{0b00000110, 0b1},
				{0b00001010, 0b1},
				{0b00001001, 0b1},
			},
			want: []bitfield.Bitlist{
				{0b00001111, 0b1}, // both 0&1 and 2&3 produce this bitlist
			},
		},
		{
			name: "two attestations where one is fully contained within the other",
			inputs: []bitfield.Bitlist{
				{0b00000001, 0b1},
				{0b00000011, 0b1},
			},
			want: []bitfield.Bitlist{
				{0b00000011, 0b1},
			},
		},
		{
			name: "two attestations where one is fully contained within the other reversed",
			inputs: []bitfield.Bitlist{
				{0b00000011, 0b1},
				{0b00000001, 0b1},
			},
			want: []bitfield.Bitlist{
				{0b00000011, 0b1},
			},
		},
		{
			name: "attestations with different bitlist lengths",
			inputs: []bitfield.Bitlist{
				{0b00000011, 0b10},
				{0b00000111, 0b100},
				{0b00000100, 0b1},
			},
			want: []bitfield.Bitlist{
				{0b00000011, 0b10},
				{0b00000111, 0b100},
				{0b00000100, 0b1},
			},
		},
	}

	for _, tt := range tests {
		runner := func() {
			got, err := Aggregate(aggtesting.MakeAttestationsFromBitlists(tt.inputs))
			require.NoError(t, err)
			sort.Slice(got, func(i, j int) bool {
				return got[i].AggregationBits.Bytes()[0] < got[j].AggregationBits.Bytes()[0]
			})
			sort.Slice(tt.want, func(i, j int) bool {
				return tt.want[i].Bytes()[0] < tt.want[j].Bytes()[0]
			})
			assert.Equal(t, len(tt.want), len(got))
			for i, w := range tt.want {
				assert.DeepEqual(t, w.Bytes(), got[i].AggregationBits.Bytes())
			}
		}
		t.Run(fmt.Sprintf("%s/%s", tt.name, NaiveAggregation), func(t *testing.T) {
			resetCfg := featureconfig.InitWithReset(&featureconfig.Flags{
				AttestationAggregationStrategy: string(NaiveAggregation),
			})
			defer resetCfg()
			runner()
		})
		t.Run(fmt.Sprintf("%s/%s", tt.name, MaxCoverAggregation), func(t *testing.T) {
			resetCfg := featureconfig.InitWithReset(&featureconfig.Flags{
				AttestationAggregationStrategy: string(MaxCoverAggregation),
			})
			defer resetCfg()
			runner()
		})
	}
}

func TestAggregateAttestations_PerformanceComparison(t *testing.T) {
	// Tests below are examples of cases where max-cover's greedy approach outperforms the original
	// naive aggregation (which is very much dependent on order in which items are fed into it).
	tests := []struct {
		name     string
		bitsList [][]byte
	}{
		{
			name: "test1",
			bitsList: [][]byte{
				{0b00000100, 0b1},
				{0b00000010, 0b1},
				{0b00000001, 0b1},
				{0b00011001, 0b1},
			},
		},
		{
			name: "test2",
			bitsList: [][]byte{
				{0b10010001, 0b1},
				{0b00100000, 0b1},
				{0b01101110, 0b1},
			},
		},
		{
			name: "test3",
			bitsList: [][]byte{
				{0b00100000, 0b00000011, 0b1},
				{0b00011100, 0b11000000, 0b1},
				{0b11111100, 0b00000000, 0b1},
				{0b00000011, 0b10000000, 0b1},
				{0b11100011, 0b00000000, 0b1},
			},
		},
	}

	scoreAtts := func(atts []*ethpb.Attestation) uint64 {
		score := uint64(0)
		sort.Slice(atts, func(i, j int) bool {
			return atts[i].AggregationBits.Count() > atts[j].AggregationBits.Count()
		})
		// Score the best aggregate.
		if len(atts) > 0 {
			score = atts[0].AggregationBits.Count()
		}
		return score
	}

	generateAtts := func(bitsList [][]byte) []*ethpb.Attestation {
		sign := bls.NewAggregateSignature().Marshal()
		atts := make([]*ethpb.Attestation, 0)
		for _, b := range bitsList {
			atts = append(atts, &ethpb.Attestation{
				AggregationBits: b,
				Signature:       sign,
			})
		}
		return atts
	}

	for _, tt := range tests {
		t.Run(tt.name, func(t *testing.T) {
			atts, err := NaiveAttestationAggregation(generateAtts(tt.bitsList))
			require.NoError(t, err)
			score1 := scoreAtts(atts)

			atts, err = MaxCoverAttestationAggregation(generateAtts(tt.bitsList))
			require.NoError(t, err)
			score2 := scoreAtts(atts)

			t.Logf("native = %d, max-cover: %d\n", score1, score2)
			assert.Equal(t, true, score1 <= score2,
				"max-cover failed to produce higher score (naive: %d, max-cover: %d)", score1, score2)
		})
	}
}<|MERGE_RESOLUTION|>--- conflicted
+++ resolved
@@ -1,7 +1,6 @@
 package attestations
 
 import (
-	"bytes"
 	"fmt"
 	"io/ioutil"
 	"sort"
@@ -55,16 +54,7 @@
 	for _, tt := range tests {
 		got, err := AggregatePair(tt.a1, tt.a2)
 		require.NoError(t, err)
-<<<<<<< HEAD
-
-		expectedRoot, err := got.HashTreeRoot()
-		require.NoError(t, err)
-		receivedRoot, err := tt.want.HashTreeRoot()
-		require.NoError(t, err)
-		require.Equal(t, true, bytes.Equal(expectedRoot[:], receivedRoot[:]))
-=======
 		require.Equal(t, true, sszutil.DeepEqual(got, tt.want))
->>>>>>> 9369bb67
 	}
 }
 
