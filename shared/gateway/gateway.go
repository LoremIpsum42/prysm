// Package gateway defines a grpc-gateway server that serves HTTP-JSON traffic and acts a proxy between HTTP and gRPC.
package gateway

import (
	"context"
	"fmt"
	"net"
	"net/http"
	"path"
	"strings"
	"time"

	gwruntime "github.com/grpc-ecosystem/grpc-gateway/v2/runtime"
	"github.com/pkg/errors"
	"github.com/prysmaticlabs/prysm/shared"
	"github.com/rs/cors"
	"google.golang.org/grpc"
	"google.golang.org/grpc/connectivity"
	"google.golang.org/grpc/credentials"
)

var _ shared.Service = (*Gateway)(nil)

// PbMux serves grpc-gateway requests for selected patterns using registered protobuf handlers.
type PbMux struct {
	Registrations []PbHandlerRegistration // Protobuf registrations to be registered in Mux.
	Patterns      []string                // URL patterns that will be handled by Mux.
	Mux           *gwruntime.ServeMux     // The mux that will be used for grpc-gateway requests.
}

// PbHandlerRegistration is a function that registers a protobuf handler.
type PbHandlerRegistration func(context.Context, *gwruntime.ServeMux, *grpc.ClientConn) error

// MuxHandler is a function that implements the mux handler functionality.
type MuxHandler func(http.Handler, http.ResponseWriter, *http.Request)

// Gateway is the gRPC gateway to serve HTTP JSON traffic as a proxy and forward it to the gRPC server.
type Gateway struct {
	conn                         *grpc.ClientConn
	pbHandlers                   []PbMux
	muxHandler                   MuxHandler
	maxCallRecvMsgSize           uint64
	mux                          *http.ServeMux
	server                       *http.Server
	cancel                       context.CancelFunc
	remoteCert                   string
	gatewayAddr                  string
	apiMiddlewareAddr            string
	apiMiddlewareEndpointFactory EndpointFactory
	ctx                          context.Context
	startFailure                 error
	remoteAddr                   string
	allowedOrigins               []string
}

// New returns a new instance of the Gateway.
func New(
	ctx context.Context,
	pbHandlers []PbMux,
	muxHandler MuxHandler,
	remoteAddr,
	gatewayAddress string,
) *Gateway {
	g := &Gateway{
		pbHandlers:     pbHandlers,
		muxHandler:     muxHandler,
		mux:            http.NewServeMux(),
		gatewayAddr:    gatewayAddress,
		ctx:            ctx,
		remoteAddr:     remoteAddr,
		allowedOrigins: []string{},
	}
	return g
}

// WithMux allows adding a custom http.ServeMux to the gateway.
func (g *Gateway) WithMux(m *http.ServeMux) *Gateway {
	g.mux = m
	return g
}

// WithAllowedOrigins allows adding a set of allowed origins to the gateway.
func (g *Gateway) WithAllowedOrigins(origins []string) *Gateway {
	g.allowedOrigins = origins
	return g
}

// WithRemoteCert allows adding a custom certificate to the gateway,
func (g *Gateway) WithRemoteCert(cert string) *Gateway {
	g.remoteCert = cert
	return g
}

// WithMaxCallRecvMsgSize allows specifying the maximum allowed gRPC message size.
func (g *Gateway) WithMaxCallRecvMsgSize(size uint64) *Gateway {
	g.maxCallRecvMsgSize = size
	return g
}

// WithApiMiddleware allows adding API Middleware proxy to the gateway.
func (g *Gateway) WithApiMiddleware(address string, endpointFactory EndpointFactory) *Gateway {
	g.apiMiddlewareAddr = address
	g.apiMiddlewareEndpointFactory = endpointFactory
	return g
}

// Start the gateway service.
func (g *Gateway) Start() {
	ctx, cancel := context.WithCancel(g.ctx)
	g.cancel = cancel

	conn, err := g.dial(ctx, "tcp", g.remoteAddr)
	if err != nil {
		log.WithError(err).Error("Failed to connect to gRPC server")
		g.startFailure = err
		return
	}
<<<<<<< HEAD
	gwmux := gwruntime.NewServeMux(
		gwruntime.WithMarshalerOption(gwruntime.MIMEWildcard, &gwruntime.HTTPBodyMarshaler{
			Marshaler: &gwruntime.JSONPb{
				MarshalOptions: protojson.MarshalOptions{
					EmitUnpopulated: true,
				},
				UnmarshalOptions: protojson.UnmarshalOptions{
					DiscardUnknown: true,
				},
			},
		}),
		gwruntime.WithMarshalerOption(
			"text/event-stream", &gwruntime.EventSourceJSONPb{},
		),
	)
	if g.callerId == Beacon {
		gwmuxV1 := gwruntime.NewServeMux(
			gwruntime.WithMarshalerOption(gwruntime.MIMEWildcard, &gwruntime.HTTPBodyMarshaler{
				Marshaler: &gwruntime.JSONPb{
					MarshalOptions: protojson.MarshalOptions{
						UseProtoNames:   true,
						EmitUnpopulated: true,
					},
					UnmarshalOptions: protojson.UnmarshalOptions{
						DiscardUnknown: true,
					},
				},
			}),
		)

		handlers := []func(context.Context, *gwruntime.ServeMux, *grpc.ClientConn) error{
			ethpb.RegisterNodeHandler,
			ethpb.RegisterBeaconChainHandler,
			ethpb.RegisterBeaconNodeValidatorHandler,
			ethpbv1.RegisterEventsHandler,
			pbrpc.RegisterHealthHandler,
			pbrpc.RegisterSlasherHandler,
		}
		handlersV1 := []func(context.Context, *gwruntime.ServeMux, *grpc.ClientConn) error{
			ethpbv1.RegisterBeaconNodeHandler,
			ethpbv1.RegisterBeaconChainHandler,
			ethpbv1.RegisterBeaconValidatorHandler,
		}
		if g.enableDebugRPCEndpoints {
			handlers = append(handlers, pbrpc.RegisterDebugHandler)
			handlersV1 = append(handlersV1, ethpbv1.RegisterBeaconDebugHandler)
		}
		for _, f := range handlers {
			if err := f(ctx, gwmux, g.conn); err != nil {
				log.WithError(err).Error("Failed to start v1alpha1 gateway")
=======
	g.conn = conn

	for _, h := range g.pbHandlers {
		for _, r := range h.Registrations {
			if err := r(ctx, h.Mux, g.conn); err != nil {
				log.WithError(err).Error("Failed to register handler")
>>>>>>> 4f3c17cf
				g.startFailure = err
				return
			}
		}
		for _, p := range h.Patterns {
			g.mux.Handle(p, h.Mux)
		}
	}

	corsMux := g.corsMiddleware(g.mux)
	g.mux.HandleFunc("/", func(w http.ResponseWriter, r *http.Request) {
		g.muxHandler(corsMux, w, r)
	})

	g.server = &http.Server{
		Addr:    g.gatewayAddr,
		Handler: corsMux,
	}

	go func() {
		log.WithField("address", g.gatewayAddr).Info("Starting gRPC gateway")
		if err := g.server.ListenAndServe(); err != http.ErrServerClosed {
			log.WithError(err).Error("Failed to start gRPC gateway")
			g.startFailure = err
			return
		}
	}()

	if g.apiMiddlewareAddr != "" && g.apiMiddlewareEndpointFactory != nil && !g.apiMiddlewareEndpointFactory.IsNil() {
		go g.registerApiMiddleware()
	}
}

// Status of grpc gateway. Returns an error if this service is unhealthy.
func (g *Gateway) Status() error {
	if g.startFailure != nil {
		return g.startFailure
	}

	if s := g.conn.GetState(); s != connectivity.Ready {
		return fmt.Errorf("grpc server is %s", s)
	}

	return nil
}

// Stop the gateway with a graceful shutdown.
func (g *Gateway) Stop() error {
	if g.server != nil {
		shutdownCtx, shutdownCancel := context.WithTimeout(g.ctx, 2*time.Second)
		defer shutdownCancel()
		if err := g.server.Shutdown(shutdownCtx); err != nil {
			if errors.Is(err, context.DeadlineExceeded) {
				log.Warn("Existing connections terminated")
			} else {
				log.WithError(err).Error("Failed to gracefully shut down server")
			}
		}
	}

	if g.cancel != nil {
		g.cancel()
	}

	return nil
}

func (g *Gateway) corsMiddleware(h http.Handler) http.Handler {
	c := cors.New(cors.Options{
		AllowedOrigins:   g.allowedOrigins,
		AllowedMethods:   []string{http.MethodPost, http.MethodGet, http.MethodOptions},
		AllowCredentials: true,
		MaxAge:           600,
		AllowedHeaders:   []string{"*"},
	})
	return c.Handler(h)
}

const swaggerDir = "proto/beacon/rpc/v1/"

// SwaggerServer returns swagger specification files located under "/swagger/"
func SwaggerServer() http.HandlerFunc {
	return func(w http.ResponseWriter, r *http.Request) {
		if !strings.HasSuffix(r.URL.Path, ".swagger.json") {
			log.Debugf("Not found: %s", r.URL.Path)
			http.NotFound(w, r)
			return
		}

		log.Debugf("Serving %s\n", r.URL.Path)
		p := strings.TrimPrefix(r.URL.Path, "/swagger/")
		p = path.Join(swaggerDir, p)
		http.ServeFile(w, r, p)
	}
}

// dial the gRPC server.
func (g *Gateway) dial(ctx context.Context, network, addr string) (*grpc.ClientConn, error) {
	switch network {
	case "tcp":
		return g.dialTCP(ctx, addr)
	case "unix":
		return g.dialUnix(ctx, addr)
	default:
		return nil, fmt.Errorf("unsupported network type %q", network)
	}
}

// dialTCP creates a client connection via TCP.
// "addr" must be a valid TCP address with a port number.
func (g *Gateway) dialTCP(ctx context.Context, addr string) (*grpc.ClientConn, error) {
	security := grpc.WithInsecure()
	if len(g.remoteCert) > 0 {
		creds, err := credentials.NewClientTLSFromFile(g.remoteCert, "")
		if err != nil {
			return nil, err
		}
		security = grpc.WithTransportCredentials(creds)
	}
	opts := []grpc.DialOption{
		security,
		grpc.WithDefaultCallOptions(grpc.MaxCallRecvMsgSize(int(g.maxCallRecvMsgSize))),
	}

	return grpc.DialContext(ctx, addr, opts...)
}

// dialUnix creates a client connection via a unix domain socket.
// "addr" must be a valid path to the socket.
func (g *Gateway) dialUnix(ctx context.Context, addr string) (*grpc.ClientConn, error) {
	d := func(addr string, timeout time.Duration) (net.Conn, error) {
		return net.DialTimeout("unix", addr, timeout)
	}
	f := func(ctx context.Context, addr string) (net.Conn, error) {
		if deadline, ok := ctx.Deadline(); ok {
			return d(addr, time.Until(deadline))
		}
		return d(addr, 0)
	}
	opts := []grpc.DialOption{
		grpc.WithInsecure(),
		grpc.WithContextDialer(f),
		grpc.WithDefaultCallOptions(grpc.MaxCallRecvMsgSize(int(g.maxCallRecvMsgSize))),
	}
	return grpc.DialContext(ctx, addr, opts...)
}

func (g *Gateway) registerApiMiddleware() {
	proxy := &ApiProxyMiddleware{
		GatewayAddress:  g.gatewayAddr,
		ProxyAddress:    g.apiMiddlewareAddr,
		EndpointCreator: g.apiMiddlewareEndpointFactory,
	}
	log.WithField("API middleware address", g.apiMiddlewareAddr).Info("Starting API middleware")
	if err := proxy.Run(); err != http.ErrServerClosed {
		log.WithError(err).Error("Failed to start API middleware")
		g.startFailure = err
		return
	}
}<|MERGE_RESOLUTION|>--- conflicted
+++ resolved
@@ -115,65 +115,12 @@
 		g.startFailure = err
 		return
 	}
-<<<<<<< HEAD
-	gwmux := gwruntime.NewServeMux(
-		gwruntime.WithMarshalerOption(gwruntime.MIMEWildcard, &gwruntime.HTTPBodyMarshaler{
-			Marshaler: &gwruntime.JSONPb{
-				MarshalOptions: protojson.MarshalOptions{
-					EmitUnpopulated: true,
-				},
-				UnmarshalOptions: protojson.UnmarshalOptions{
-					DiscardUnknown: true,
-				},
-			},
-		}),
-		gwruntime.WithMarshalerOption(
-			"text/event-stream", &gwruntime.EventSourceJSONPb{},
-		),
-	)
-	if g.callerId == Beacon {
-		gwmuxV1 := gwruntime.NewServeMux(
-			gwruntime.WithMarshalerOption(gwruntime.MIMEWildcard, &gwruntime.HTTPBodyMarshaler{
-				Marshaler: &gwruntime.JSONPb{
-					MarshalOptions: protojson.MarshalOptions{
-						UseProtoNames:   true,
-						EmitUnpopulated: true,
-					},
-					UnmarshalOptions: protojson.UnmarshalOptions{
-						DiscardUnknown: true,
-					},
-				},
-			}),
-		)
-
-		handlers := []func(context.Context, *gwruntime.ServeMux, *grpc.ClientConn) error{
-			ethpb.RegisterNodeHandler,
-			ethpb.RegisterBeaconChainHandler,
-			ethpb.RegisterBeaconNodeValidatorHandler,
-			ethpbv1.RegisterEventsHandler,
-			pbrpc.RegisterHealthHandler,
-			pbrpc.RegisterSlasherHandler,
-		}
-		handlersV1 := []func(context.Context, *gwruntime.ServeMux, *grpc.ClientConn) error{
-			ethpbv1.RegisterBeaconNodeHandler,
-			ethpbv1.RegisterBeaconChainHandler,
-			ethpbv1.RegisterBeaconValidatorHandler,
-		}
-		if g.enableDebugRPCEndpoints {
-			handlers = append(handlers, pbrpc.RegisterDebugHandler)
-			handlersV1 = append(handlersV1, ethpbv1.RegisterBeaconDebugHandler)
-		}
-		for _, f := range handlers {
-			if err := f(ctx, gwmux, g.conn); err != nil {
-				log.WithError(err).Error("Failed to start v1alpha1 gateway")
-=======
 	g.conn = conn
 
 	for _, h := range g.pbHandlers {
 		for _, r := range h.Registrations {
 			if err := r(ctx, h.Mux, g.conn); err != nil {
 				log.WithError(err).Error("Failed to register handler")
->>>>>>> 4f3c17cf
 				g.startFailure = err
 				return
 			}
