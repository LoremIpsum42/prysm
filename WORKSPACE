--- conflicted
+++ resolved
@@ -237,13 +237,8 @@
     visibility = ["//visibility:public"],
 )
     """,
-<<<<<<< HEAD
-    sha256 = "bf968f27253bdc14aa9a424817ae4cd4ac066eb21342f87b691eb4f924615f06",
-    url = "https://github.com/ethereum/eth2.0-spec-tests/releases/download/v1.1.0-alpha.6/general.tar.gz",
-=======
     sha256 = "e6a351cc30affb9005ca4dc0453f7919f6ad9846d4ff9537323bca86da40b170",
     url = "https://github.com/ethereum/eth2.0-spec-tests/releases/download/v1.1.0-alpha.7/general.tar.gz",
->>>>>>> ecb51dc5
 )
 
 http_archive(
@@ -258,13 +253,8 @@
     visibility = ["//visibility:public"],
 )
     """,
-<<<<<<< HEAD
-    sha256 = "7972dacefbe5f8a73aef2cb40b659d937bd743971bb435575c245489209e33ed",
-    url = "https://github.com/ethereum/eth2.0-spec-tests/releases/download/v1.1.0-alpha.6/minimal.tar.gz",
-=======
     sha256 = "db5d38edcee5c630cba02d3a98126c9cf6bfcd28bd4aad17b99eb7aedaa81ad7",
     url = "https://github.com/ethereum/eth2.0-spec-tests/releases/download/v1.1.0-alpha.7/minimal.tar.gz",
->>>>>>> ecb51dc5
 )
 
 http_archive(
@@ -279,13 +269,8 @@
     visibility = ["//visibility:public"],
 )
     """,
-<<<<<<< HEAD
-    sha256 = "a17d96dd452dd2b1ef43c8d1305d7253f14c9acb0ad74f619b9c62cf5d08f914",
-    url = "https://github.com/ethereum/eth2.0-spec-tests/releases/download/v1.1.0-alpha.6/mainnet.tar.gz",
-=======
     sha256 = "2b48a5d7ca6d3de5a875027714daa6ce49b5216a84babd21c271a6ab286e923e",
     url = "https://github.com/ethereum/eth2.0-spec-tests/releases/download/v1.1.0-alpha.7/mainnet.tar.gz",
->>>>>>> ecb51dc5
 )
 
 http_archive(
