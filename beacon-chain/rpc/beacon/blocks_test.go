package beacon

import (
	"context"
	"fmt"
	"strconv"
	"testing"

	"github.com/gogo/protobuf/proto"
	"github.com/golang/mock/gomock"
	ethpb "github.com/prysmaticlabs/ethereumapis/eth/v1alpha1"
	chainMock "github.com/prysmaticlabs/prysm/beacon-chain/blockchain/testing"
	"github.com/prysmaticlabs/prysm/beacon-chain/core/feed"
	blockfeed "github.com/prysmaticlabs/prysm/beacon-chain/core/feed/block"
	statefeed "github.com/prysmaticlabs/prysm/beacon-chain/core/feed/state"
	"github.com/prysmaticlabs/prysm/beacon-chain/core/helpers"
	dbTest "github.com/prysmaticlabs/prysm/beacon-chain/db/testing"
	stateTrie "github.com/prysmaticlabs/prysm/beacon-chain/state"
	"github.com/prysmaticlabs/prysm/beacon-chain/state/stategen"
	pbp2p "github.com/prysmaticlabs/prysm/proto/beacon/p2p/v1"
	"github.com/prysmaticlabs/prysm/shared/bytesutil"
	"github.com/prysmaticlabs/prysm/shared/cmd"
	"github.com/prysmaticlabs/prysm/shared/mock"
	"github.com/prysmaticlabs/prysm/shared/params"
	"github.com/prysmaticlabs/prysm/shared/testutil"
	"github.com/prysmaticlabs/prysm/shared/testutil/assert"
	"github.com/prysmaticlabs/prysm/shared/testutil/require"
	"google.golang.org/protobuf/types/known/emptypb"
)

func TestServer_ListBlocks_NoResults(t *testing.T) {
	db := dbTest.SetupDB(t)
	ctx := context.Background()

	bs := &Server{
		BeaconDB: db,
	}
	wanted := &ethpb.ListBlocksResponse{
		BlockContainers: make([]*ethpb.BeaconBlockContainer, 0),
		TotalSize:       int32(0),
		NextPageToken:   strconv.Itoa(0),
	}
	res, err := bs.ListBlocks(ctx, &ethpb.ListBlocksRequest{
		QueryFilter: &ethpb.ListBlocksRequest_Slot{
			Slot: 0,
		},
	})
	require.NoError(t, err)
	if !proto.Equal(wanted, res) {
		t.Errorf("Wanted %v, received %v", wanted, res)
	}
	res, err = bs.ListBlocks(ctx, &ethpb.ListBlocksRequest{
		QueryFilter: &ethpb.ListBlocksRequest_Slot{
			Slot: 0,
		},
	})
	require.NoError(t, err)
	if !proto.Equal(wanted, res) {
		t.Errorf("Wanted %v, received %v", wanted, res)
	}
	res, err = bs.ListBlocks(ctx, &ethpb.ListBlocksRequest{
		QueryFilter: &ethpb.ListBlocksRequest_Root{
			Root: make([]byte, 32),
		},
	})
	require.NoError(t, err)
	if !proto.Equal(wanted, res) {
		t.Errorf("Wanted %v, received %v", wanted, res)
	}
}

func TestServer_ListBlocks_Genesis(t *testing.T) {
	db := dbTest.SetupDB(t)
	ctx := context.Background()

	bs := &Server{
		BeaconDB: db,
	}

	// Should throw an error if no genesis block is found.
	_, err := bs.ListBlocks(ctx, &ethpb.ListBlocksRequest{
		QueryFilter: &ethpb.ListBlocksRequest_Genesis{
			Genesis: true,
		},
	})
	require.ErrorContains(t, "Could not find genesis", err)

	// Should return the proper genesis block if it exists.
	parentRoot := [32]byte{'a'}
	blk := testutil.NewBeaconBlock()
	blk.Block.ParentRoot = parentRoot[:]
	root, err := blk.Block.HashTreeRoot()
	require.NoError(t, err)
	require.NoError(t, db.SaveBlock(ctx, blk))
	require.NoError(t, db.SaveGenesisBlockRoot(ctx, root))
	wanted := &ethpb.ListBlocksResponse{
		BlockContainers: []*ethpb.BeaconBlockContainer{
			{
				Block:     blk,
				BlockRoot: root[:],
			},
		},
		NextPageToken: "0",
		TotalSize:     1,
	}
	res, err := bs.ListBlocks(ctx, &ethpb.ListBlocksRequest{
		QueryFilter: &ethpb.ListBlocksRequest_Genesis{
			Genesis: true,
		},
	})
	require.NoError(t, err)
	if !proto.Equal(wanted, res) {
		t.Errorf("Wanted %v, received %v", wanted, res)
	}
}

func TestServer_ListBlocks_Genesis_MultiBlocks(t *testing.T) {
	db := dbTest.SetupDB(t)
	ctx := context.Background()

	bs := &Server{
		BeaconDB: db,
	}
	// Should return the proper genesis block if it exists.
	parentRoot := [32]byte{1, 2, 3}
	blk := testutil.NewBeaconBlock()
	blk.Block.ParentRoot = parentRoot[:]
	root, err := blk.Block.HashTreeRoot()
	require.NoError(t, err)
	require.NoError(t, db.SaveBlock(ctx, blk))
	require.NoError(t, db.SaveGenesisBlockRoot(ctx, root))

	count := uint64(100)
	blks := make([]*ethpb.SignedBeaconBlock, count)
	blkContainers := make([]*ethpb.BeaconBlockContainer, count)
	for i := uint64(0); i < count; i++ {
		b := testutil.NewBeaconBlock()
		b.Block.Slot = i
		root, err := b.Block.HashTreeRoot()
		require.NoError(t, err)
		blks[i] = b
		blkContainers[i] = &ethpb.BeaconBlockContainer{Block: b, BlockRoot: root[:]}
	}
	require.NoError(t, db.SaveBlocks(ctx, blks))

	// Should throw an error if more than one blk returned.
	_, err = bs.ListBlocks(ctx, &ethpb.ListBlocksRequest{
		QueryFilter: &ethpb.ListBlocksRequest_Genesis{
			Genesis: true,
		},
	})
	require.NoError(t, err)
}

func TestServer_ListBlocks_Pagination(t *testing.T) {
	db := dbTest.SetupDB(t)
	ctx := context.Background()

	count := uint64(100)
	blks := make([]*ethpb.SignedBeaconBlock, count)
	blkContainers := make([]*ethpb.BeaconBlockContainer, count)
	for i := uint64(0); i < count; i++ {
		b := testutil.NewBeaconBlock()
		b.Block.Slot = i
		root, err := b.Block.HashTreeRoot()
		require.NoError(t, err)
		blks[i] = b
		blkContainers[i] = &ethpb.BeaconBlockContainer{Block: b, BlockRoot: root[:]}
	}
	require.NoError(t, db.SaveBlocks(ctx, blks))

	bs := &Server{
		BeaconDB: db,
	}

	root6, err := blks[6].Block.HashTreeRoot()
	require.NoError(t, err)

	tests := []struct {
		req *ethpb.ListBlocksRequest
		res *ethpb.ListBlocksResponse
	}{
		{req: &ethpb.ListBlocksRequest{
			PageToken:   strconv.Itoa(0),
			QueryFilter: &ethpb.ListBlocksRequest_Slot{Slot: 5},
			PageSize:    3},
			res: &ethpb.ListBlocksResponse{
				BlockContainers: []*ethpb.BeaconBlockContainer{{Block: &ethpb.SignedBeaconBlock{
					Signature: make([]byte, 96),
					Block: &ethpb.BeaconBlock{
						ParentRoot: make([]byte, 32),
						StateRoot:  make([]byte, 32),
						Body: &ethpb.BeaconBlockBody{
							RandaoReveal: make([]byte, 96),
							Graffiti:     make([]byte, 32),
							Eth1Data: &ethpb.Eth1Data{
								BlockHash:   make([]byte, 32),
								DepositRoot: make([]byte, 32),
							},
						},
						Slot: 5}},
					BlockRoot: blkContainers[5].BlockRoot}},
				NextPageToken: "",
				TotalSize:     1}},
		{req: &ethpb.ListBlocksRequest{
			PageToken:   strconv.Itoa(0),
			QueryFilter: &ethpb.ListBlocksRequest_Root{Root: root6[:]},
			PageSize:    3},
			res: &ethpb.ListBlocksResponse{
				BlockContainers: []*ethpb.BeaconBlockContainer{{Block: &ethpb.SignedBeaconBlock{
					Signature: make([]byte, 96),
					Block: &ethpb.BeaconBlock{
						ParentRoot: make([]byte, 32),
						StateRoot:  make([]byte, 32),
						Body: &ethpb.BeaconBlockBody{
							RandaoReveal: make([]byte, 96),
							Graffiti:     make([]byte, 32),
							Eth1Data: &ethpb.Eth1Data{
								BlockHash:   make([]byte, 32),
								DepositRoot: make([]byte, 32),
							},
						},
						Slot: 6}},
					BlockRoot: blkContainers[6].BlockRoot}},
				TotalSize: 1}},
		{req: &ethpb.ListBlocksRequest{QueryFilter: &ethpb.ListBlocksRequest_Root{Root: root6[:]}},
			res: &ethpb.ListBlocksResponse{
				BlockContainers: []*ethpb.BeaconBlockContainer{{Block: &ethpb.SignedBeaconBlock{
					Signature: make([]byte, 96),
					Block: &ethpb.BeaconBlock{
						ParentRoot: make([]byte, 32),
						StateRoot:  make([]byte, 32),
						Body: &ethpb.BeaconBlockBody{
							RandaoReveal: make([]byte, 96),
							Graffiti:     make([]byte, 32),
							Eth1Data: &ethpb.Eth1Data{
								BlockHash:   make([]byte, 32),
								DepositRoot: make([]byte, 32),
							},
						},
						Slot: 6}},
					BlockRoot: blkContainers[6].BlockRoot}},
				TotalSize: 1}},
		{req: &ethpb.ListBlocksRequest{
			PageToken:   strconv.Itoa(0),
			QueryFilter: &ethpb.ListBlocksRequest_Epoch{Epoch: 0},
			PageSize:    100},
			res: &ethpb.ListBlocksResponse{
				BlockContainers: blkContainers[0:params.BeaconConfig().SlotsPerEpoch],
				NextPageToken:   "",
				TotalSize:       int32(params.BeaconConfig().SlotsPerEpoch)}},
		{req: &ethpb.ListBlocksRequest{
			PageToken:   strconv.Itoa(1),
			QueryFilter: &ethpb.ListBlocksRequest_Epoch{Epoch: 5},
			PageSize:    3},
			res: &ethpb.ListBlocksResponse{
				BlockContainers: blkContainers[43:46],
				NextPageToken:   "2",
				TotalSize:       int32(params.BeaconConfig().SlotsPerEpoch)}},
		{req: &ethpb.ListBlocksRequest{
			PageToken:   strconv.Itoa(1),
			QueryFilter: &ethpb.ListBlocksRequest_Epoch{Epoch: 11},
			PageSize:    7},
			res: &ethpb.ListBlocksResponse{
				BlockContainers: blkContainers[95:96],
				NextPageToken:   "",
				TotalSize:       int32(params.BeaconConfig().SlotsPerEpoch)}},
		{req: &ethpb.ListBlocksRequest{
			PageToken:   strconv.Itoa(0),
			QueryFilter: &ethpb.ListBlocksRequest_Epoch{Epoch: 12},
			PageSize:    4},
			res: &ethpb.ListBlocksResponse{
				BlockContainers: blkContainers[96:100],
				NextPageToken:   "",
				TotalSize:       int32(params.BeaconConfig().SlotsPerEpoch / 2)}},
	}

	for i, test := range tests {
		t.Run(fmt.Sprintf("test_%d", i), func(t *testing.T) {
			res, err := bs.ListBlocks(ctx, test.req)
			require.NoError(t, err)
			if !proto.Equal(res, test.res) {
				t.Errorf("Incorrect blocks response, wanted %v, received %v", test.res, res)
			}
		})
	}
}

func TestServer_ListBlocks_Errors(t *testing.T) {
	db := dbTest.SetupDB(t)
	ctx := context.Background()

	bs := &Server{BeaconDB: db}
	exceedsMax := int32(cmd.Get().MaxRPCPageSize + 1)

	wanted := fmt.Sprintf("Requested page size %d can not be greater than max size %d", exceedsMax, cmd.Get().MaxRPCPageSize)
	req := &ethpb.ListBlocksRequest{PageToken: strconv.Itoa(0), PageSize: exceedsMax}
	_, err := bs.ListBlocks(ctx, req)
	assert.ErrorContains(t, wanted, err)

	wanted = "Must specify a filter criteria for fetching"
	req = &ethpb.ListBlocksRequest{}
	_, err = bs.ListBlocks(ctx, req)
	assert.ErrorContains(t, wanted, err)

	req = &ethpb.ListBlocksRequest{QueryFilter: &ethpb.ListBlocksRequest_Slot{Slot: 0}}
	res, err := bs.ListBlocks(ctx, req)
	require.NoError(t, err)
	assert.Equal(t, 0, len(res.BlockContainers), "Wanted empty list")
	assert.Equal(t, int32(0), res.TotalSize, "Wanted total size 0")

	req = &ethpb.ListBlocksRequest{QueryFilter: &ethpb.ListBlocksRequest_Slot{}}
	res, err = bs.ListBlocks(ctx, req)
	require.NoError(t, err)
	assert.Equal(t, 0, len(res.BlockContainers), "Wanted empty list")
	assert.Equal(t, int32(0), res.TotalSize, "Wanted total size 0")

	req = &ethpb.ListBlocksRequest{QueryFilter: &ethpb.ListBlocksRequest_Root{Root: []byte{'A'}}}
	res, err = bs.ListBlocks(ctx, req)
	require.NoError(t, err)
	assert.Equal(t, 0, len(res.BlockContainers), "Wanted empty list")
	assert.Equal(t, int32(0), res.TotalSize, "Wanted total size 0")

	req = &ethpb.ListBlocksRequest{QueryFilter: &ethpb.ListBlocksRequest_Root{Root: []byte{'A'}}}
	res, err = bs.ListBlocks(ctx, req)
	require.NoError(t, err)
	assert.Equal(t, 0, len(res.BlockContainers), "Wanted empty list")
	assert.Equal(t, int32(0), res.TotalSize, "Wanted total size 0")
}

func TestServer_GetChainHead_NoFinalizedBlock(t *testing.T) {
	db := dbTest.SetupDB(t)

	s := testutil.NewBeaconState()
	require.NoError(t, s.SetSlot(1))
	require.NoError(t, s.SetPreviousJustifiedCheckpoint(&ethpb.Checkpoint{Epoch: 3, Root: bytesutil.PadTo([]byte{'A'}, 32)}))
	require.NoError(t, s.SetCurrentJustifiedCheckpoint(&ethpb.Checkpoint{Epoch: 2, Root: bytesutil.PadTo([]byte{'B'}, 32)}))
	require.NoError(t, s.SetFinalizedCheckpoint(&ethpb.Checkpoint{Epoch: 1, Root: bytesutil.PadTo([]byte{'C'}, 32)}))

	genBlock := testutil.NewBeaconBlock()
	genBlock.Block.ParentRoot = bytesutil.PadTo([]byte{'G'}, 32)
	require.NoError(t, db.SaveBlock(context.Background(), genBlock))
	gRoot, err := genBlock.Block.HashTreeRoot()
	require.NoError(t, err)
	require.NoError(t, db.SaveGenesisBlockRoot(context.Background(), gRoot))

	bs := &Server{
		BeaconDB:    db,
		HeadFetcher: &chainMock.ChainService{Block: genBlock, State: s},
		FinalizationFetcher: &chainMock.ChainService{
			FinalizedCheckPoint:         s.FinalizedCheckpoint(),
			CurrentJustifiedCheckPoint:  s.CurrentJustifiedCheckpoint(),
			PreviousJustifiedCheckPoint: s.PreviousJustifiedCheckpoint()},
	}

	_, err = bs.GetChainHead(context.Background(), nil)
	require.ErrorContains(t, "Could not get finalized block", err)
}

func TestServer_GetChainHead_NoHeadBlock(t *testing.T) {
	bs := &Server{
		HeadFetcher: &chainMock.ChainService{Block: nil},
	}
	_, err := bs.GetChainHead(context.Background(), nil)
	assert.ErrorContains(t, "Head block of chain was nil", err)
}

func TestServer_GetChainHead(t *testing.T) {
	db := dbTest.SetupDB(t)

	genBlock := testutil.NewBeaconBlock()
	genBlock.Block.ParentRoot = bytesutil.PadTo([]byte{'G'}, 32)
	require.NoError(t, db.SaveBlock(context.Background(), genBlock))
	gRoot, err := genBlock.Block.HashTreeRoot()
	require.NoError(t, err)
	require.NoError(t, db.SaveGenesisBlockRoot(context.Background(), gRoot))

	finalizedBlock := testutil.NewBeaconBlock()
	finalizedBlock.Block.Slot = 1
	finalizedBlock.Block.ParentRoot = bytesutil.PadTo([]byte{'A'}, 32)
	require.NoError(t, db.SaveBlock(context.Background(), finalizedBlock))
	fRoot, err := finalizedBlock.Block.HashTreeRoot()
	require.NoError(t, err)

	justifiedBlock := testutil.NewBeaconBlock()
	justifiedBlock.Block.Slot = 2
	justifiedBlock.Block.ParentRoot = bytesutil.PadTo([]byte{'B'}, 32)
	require.NoError(t, db.SaveBlock(context.Background(), justifiedBlock))
	jRoot, err := justifiedBlock.Block.HashTreeRoot()
	require.NoError(t, err)

	prevJustifiedBlock := testutil.NewBeaconBlock()
	prevJustifiedBlock.Block.Slot = 3
	prevJustifiedBlock.Block.ParentRoot = bytesutil.PadTo([]byte{'C'}, 32)
	require.NoError(t, db.SaveBlock(context.Background(), prevJustifiedBlock))
	pjRoot, err := prevJustifiedBlock.Block.HashTreeRoot()
	require.NoError(t, err)

	s, err := stateTrie.InitializeFromProto(&pbp2p.BeaconState{
		Slot:                        1,
		PreviousJustifiedCheckpoint: &ethpb.Checkpoint{Epoch: 3, Root: pjRoot[:]},
		CurrentJustifiedCheckpoint:  &ethpb.Checkpoint{Epoch: 2, Root: jRoot[:]},
		FinalizedCheckpoint:         &ethpb.Checkpoint{Epoch: 1, Root: fRoot[:]},
	})
	require.NoError(t, err)

	b := testutil.NewBeaconBlock()
	b.Block.Slot, err = helpers.StartSlot(s.PreviousJustifiedCheckpoint().Epoch)
	require.NoError(t, err)
	b.Block.Slot++
	bs := &Server{
		BeaconDB:    db,
		HeadFetcher: &chainMock.ChainService{Block: b, State: s},
		FinalizationFetcher: &chainMock.ChainService{
			FinalizedCheckPoint:         s.FinalizedCheckpoint(),
			CurrentJustifiedCheckPoint:  s.CurrentJustifiedCheckpoint(),
			PreviousJustifiedCheckPoint: s.PreviousJustifiedCheckpoint()},
	}

	head, err := bs.GetChainHead(context.Background(), nil)
	require.NoError(t, err)
	assert.Equal(t, uint64(3), head.PreviousJustifiedEpoch, "Unexpected PreviousJustifiedEpoch")
	assert.Equal(t, uint64(2), head.JustifiedEpoch, "Unexpected JustifiedEpoch")
	assert.Equal(t, uint64(1), head.FinalizedEpoch, "Unexpected FinalizedEpoch")
	assert.Equal(t, uint64(24), head.PreviousJustifiedSlot, "Unexpected PreviousJustifiedSlot")
	assert.Equal(t, uint64(16), head.JustifiedSlot, "Unexpected JustifiedSlot")
	assert.Equal(t, uint64(8), head.FinalizedSlot, "Unexpected FinalizedSlot")
	assert.DeepEqual(t, pjRoot[:], head.PreviousJustifiedBlockRoot, "Unexpected PreviousJustifiedBlockRoot")
	assert.DeepEqual(t, jRoot[:], head.JustifiedBlockRoot, "Unexpected JustifiedBlockRoot")
	assert.DeepEqual(t, fRoot[:], head.FinalizedBlockRoot, "Unexpected FinalizedBlockRoot")
}

func TestServer_StreamChainHead_ContextCanceled(t *testing.T) {
	db := dbTest.SetupDB(t)
	ctx := context.Background()

	ctx, cancel := context.WithCancel(ctx)
	chainService := &chainMock.ChainService{}
	server := &Server{
		Ctx:           ctx,
		StateNotifier: chainService.StateNotifier(),
		BeaconDB:      db,
	}

	exitRoutine := make(chan bool)
	ctrl := gomock.NewController(t)
	defer ctrl.Finish()
	mockStream := mock.NewMockBeaconChain_StreamChainHeadServer(ctrl)
	mockStream.EXPECT().Context().Return(ctx)
	go func(tt *testing.T) {
		assert.ErrorContains(tt, "Context canceled", server.StreamChainHead(&emptypb.Empty{}, mockStream))
		<-exitRoutine
	}(t)
	cancel()
	exitRoutine <- true
}

func TestServer_StreamChainHead_OnHeadUpdated(t *testing.T) {
	db := dbTest.SetupDB(t)
	params.UseMainnetConfig()
	genBlock := testutil.NewBeaconBlock()
	genBlock.Block.ParentRoot = bytesutil.PadTo([]byte{'G'}, 32)
	require.NoError(t, db.SaveBlock(context.Background(), genBlock))
	gRoot, err := genBlock.Block.HashTreeRoot()
	require.NoError(t, err)
	require.NoError(t, db.SaveGenesisBlockRoot(context.Background(), gRoot))

	finalizedBlock := testutil.NewBeaconBlock()
	finalizedBlock.Block.Slot = 32
	finalizedBlock.Block.ParentRoot = bytesutil.PadTo([]byte{'A'}, 32)
	require.NoError(t, db.SaveBlock(context.Background(), finalizedBlock))
	fRoot, err := finalizedBlock.Block.HashTreeRoot()
	require.NoError(t, err)

	justifiedBlock := testutil.NewBeaconBlock()
	justifiedBlock.Block.Slot = 64
	justifiedBlock.Block.ParentRoot = bytesutil.PadTo([]byte{'B'}, 32)
	require.NoError(t, db.SaveBlock(context.Background(), justifiedBlock))
	jRoot, err := justifiedBlock.Block.HashTreeRoot()
	require.NoError(t, err)

	prevJustifiedBlock := testutil.NewBeaconBlock()
	prevJustifiedBlock.Block.Slot = 96
	prevJustifiedBlock.Block.ParentRoot = bytesutil.PadTo([]byte{'C'}, 32)
	require.NoError(t, db.SaveBlock(context.Background(), prevJustifiedBlock))
	pjRoot, err := prevJustifiedBlock.Block.HashTreeRoot()
	require.NoError(t, err)

	s, err := stateTrie.InitializeFromProto(&pbp2p.BeaconState{
		Slot:                        1,
		PreviousJustifiedCheckpoint: &ethpb.Checkpoint{Epoch: 3, Root: pjRoot[:]},
		CurrentJustifiedCheckpoint:  &ethpb.Checkpoint{Epoch: 2, Root: jRoot[:]},
		FinalizedCheckpoint:         &ethpb.Checkpoint{Epoch: 1, Root: fRoot[:]},
	})
	require.NoError(t, err)

	b := testutil.NewBeaconBlock()
	b.Block.Slot, err = helpers.StartSlot(s.PreviousJustifiedCheckpoint().Epoch)
	require.NoError(t, err)

	hRoot, err := b.Block.HashTreeRoot()
	require.NoError(t, err)

	chainService := &chainMock.ChainService{}
	ctx := context.Background()
	server := &Server{
		Ctx:           ctx,
		HeadFetcher:   &chainMock.ChainService{Block: b, State: s},
		BeaconDB:      db,
		StateNotifier: chainService.StateNotifier(),
		FinalizationFetcher: &chainMock.ChainService{
			FinalizedCheckPoint:         s.FinalizedCheckpoint(),
			CurrentJustifiedCheckPoint:  s.CurrentJustifiedCheckpoint(),
			PreviousJustifiedCheckPoint: s.PreviousJustifiedCheckpoint()},
	}
	exitRoutine := make(chan bool)
	ctrl := gomock.NewController(t)
	defer ctrl.Finish()
	mockStream := mock.NewMockBeaconChain_StreamChainHeadServer(ctrl)
	mockStream.EXPECT().Send(
		&ethpb.ChainHead{
			HeadSlot:                   b.Block.Slot,
			HeadEpoch:                  helpers.SlotToEpoch(b.Block.Slot),
			HeadBlockRoot:              hRoot[:],
			FinalizedSlot:              32,
			FinalizedEpoch:             1,
			FinalizedBlockRoot:         fRoot[:],
			JustifiedSlot:              64,
			JustifiedEpoch:             2,
			JustifiedBlockRoot:         jRoot[:],
			PreviousJustifiedSlot:      96,
			PreviousJustifiedEpoch:     3,
			PreviousJustifiedBlockRoot: pjRoot[:],
		},
	).Do(func(arg0 interface{}) {
		exitRoutine <- true
	})
	mockStream.EXPECT().Context().Return(ctx).AnyTimes()

	go func(tt *testing.T) {
		assert.NoError(tt, server.StreamChainHead(&emptypb.Empty{}, mockStream), "Could not call RPC method")
	}(t)

	// Send in a loop to ensure it is delivered (busy wait for the service to subscribe to the state feed).
	for sent := 0; sent == 0; {
		sent = server.StateNotifier.StateFeed().Send(&feed.Event{
			Type: statefeed.BlockProcessed,
			Data: &statefeed.BlockProcessedData{},
		})
	}
	<-exitRoutine
}

func TestServer_StreamBlocksVerified_ContextCanceled(t *testing.T) {
	db := dbTest.SetupDB(t)
	ctx := context.Background()

	chainService := &chainMock.ChainService{}
	ctx, cancel := context.WithCancel(ctx)
	server := &Server{
		Ctx:           ctx,
		StateNotifier: chainService.StateNotifier(),
		HeadFetcher:   chainService,
		BeaconDB:      db,
	}

	exitRoutine := make(chan bool)
	ctrl := gomock.NewController(t)
	defer ctrl.Finish()
	mockStream := mock.NewMockBeaconChain_StreamBlocksServer(ctrl)
	mockStream.EXPECT().Context().Return(ctx)
	go func(tt *testing.T) {
		assert.ErrorContains(tt, "Context canceled", server.StreamBlocks(&ethpb.StreamBlocksRequest{
			VerifiedOnly: true,
		}, mockStream))
		<-exitRoutine
	}(t)
	cancel()
	exitRoutine <- true
}

func TestServer_StreamBlocks_ContextCanceled(t *testing.T) {
	db := dbTest.SetupDB(t)
	ctx := context.Background()

	chainService := &chainMock.ChainService{}
	ctx, cancel := context.WithCancel(ctx)
	server := &Server{
		Ctx:           ctx,
		BlockNotifier: chainService.BlockNotifier(),
		HeadFetcher:   chainService,
		BeaconDB:      db,
	}

	exitRoutine := make(chan bool)
	ctrl := gomock.NewController(t)
	defer ctrl.Finish()
	mockStream := mock.NewMockBeaconChain_StreamBlocksServer(ctrl)
	mockStream.EXPECT().Context().Return(ctx)
	go func(tt *testing.T) {
<<<<<<< HEAD
		assert.ErrorContains(tt, "Context canceled", server.StreamBlocks(&emptypb.Empty{}, mockStream))
=======
		assert.ErrorContains(tt, "Context canceled", server.StreamBlocks(&ethpb.StreamBlocksRequest{}, mockStream))
>>>>>>> 97320a0a
		<-exitRoutine
	}(t)
	cancel()
	exitRoutine <- true
}

func TestServer_StreamBlocks_OnHeadUpdated(t *testing.T) {
	ctx := context.Background()
	beaconState, privs := testutil.DeterministicGenesisState(t, 32)
	b, err := testutil.GenerateFullBlock(beaconState, privs, testutil.DefaultBlockGenConfig(), 1)
	require.NoError(t, err)
	chainService := &chainMock.ChainService{State: beaconState}
	server := &Server{
		Ctx:           ctx,
		BlockNotifier: chainService.BlockNotifier(),
		HeadFetcher:   chainService,
	}
	exitRoutine := make(chan bool)
	ctrl := gomock.NewController(t)
	defer ctrl.Finish()
	mockStream := mock.NewMockBeaconChain_StreamBlocksServer(ctrl)
	mockStream.EXPECT().Send(b).Do(func(arg0 interface{}) {
		exitRoutine <- true
	})
	mockStream.EXPECT().Context().Return(ctx).AnyTimes()

	go func(tt *testing.T) {
<<<<<<< HEAD
		assert.NoError(tt, server.StreamBlocks(&emptypb.Empty{}, mockStream), "Could not call RPC method")
=======
		assert.NoError(tt, server.StreamBlocks(&ethpb.StreamBlocksRequest{}, mockStream), "Could not call RPC method")
>>>>>>> 97320a0a
	}(t)

	// Send in a loop to ensure it is delivered (busy wait for the service to subscribe to the state feed).
	for sent := 0; sent == 0; {
		sent = server.BlockNotifier.BlockFeed().Send(&feed.Event{
			Type: blockfeed.ReceivedBlock,
			Data: &blockfeed.ReceivedBlockData{SignedBlock: b},
		})
	}
	<-exitRoutine
}

func TestServer_StreamBlocksVerified_OnHeadUpdated(t *testing.T) {
	db := dbTest.SetupDB(t)
	ctx := context.Background()
	beaconState, privs := testutil.DeterministicGenesisState(t, 32)
	b, err := testutil.GenerateFullBlock(beaconState, privs, testutil.DefaultBlockGenConfig(), 1)
	require.NoError(t, err)
	r, err := b.Block.HashTreeRoot()
	require.NoError(t, err)
	require.NoError(t, db.SaveBlock(ctx, b))
	chainService := &chainMock.ChainService{State: beaconState}
	server := &Server{
		Ctx:           ctx,
		StateNotifier: chainService.StateNotifier(),
		HeadFetcher:   chainService,
		BeaconDB:      db,
	}
	exitRoutine := make(chan bool)
	ctrl := gomock.NewController(t)
	defer ctrl.Finish()
	mockStream := mock.NewMockBeaconChain_StreamBlocksServer(ctrl)
	mockStream.EXPECT().Send(b).Do(func(arg0 interface{}) {
		exitRoutine <- true
	})
	mockStream.EXPECT().Context().Return(ctx).AnyTimes()

	go func(tt *testing.T) {
		assert.NoError(tt, server.StreamBlocks(&ethpb.StreamBlocksRequest{
			VerifiedOnly: true,
		}, mockStream), "Could not call RPC method")
	}(t)

	// Send in a loop to ensure it is delivered (busy wait for the service to subscribe to the state feed).
	for sent := 0; sent == 0; {
		sent = server.StateNotifier.StateFeed().Send(&feed.Event{
			Type: statefeed.BlockProcessed,
			Data: &statefeed.BlockProcessedData{Slot: b.Block.Slot, BlockRoot: r, SignedBlock: b},
		})
	}
	<-exitRoutine
}

func TestServer_GetWeakSubjectivityCheckpoint(t *testing.T) {
	params.UseMainnetConfig()

	db := dbTest.SetupDB(t)
	ctx := context.Background()
	beaconState := testutil.NewBeaconState()
	b := testutil.NewBeaconBlock()
	r, err := b.HashTreeRoot()
	require.NoError(t, err)
	require.NoError(t, db.SaveBlock(ctx, b))
	require.NoError(t, db.SaveState(ctx, beaconState, r))
	require.NoError(t, db.SaveGenesisBlockRoot(ctx, r))
	chainService := &chainMock.ChainService{State: beaconState}
	server := &Server{
		Ctx:           ctx,
		BlockNotifier: chainService.BlockNotifier(),
		HeadFetcher:   chainService,
		BeaconDB:      db,
		StateGen:      stategen.New(db),
	}

	c, err := server.GetWeakSubjectivityCheckpoint(ctx, &emptypb.Empty{})
	require.NoError(t, err)
	e := uint64(256)
	require.Equal(t, e, c.Epoch)
	wsState, err := server.StateGen.StateBySlot(ctx, e*params.BeaconConfig().SlotsPerEpoch)
	require.NoError(t, err)
	sRoot, err := wsState.HashTreeRoot(ctx)
	require.NoError(t, err)
	require.DeepEqual(t, sRoot[:], c.StateRoot)
}<|MERGE_RESOLUTION|>--- conflicted
+++ resolved
@@ -598,11 +598,7 @@
 	mockStream := mock.NewMockBeaconChain_StreamBlocksServer(ctrl)
 	mockStream.EXPECT().Context().Return(ctx)
 	go func(tt *testing.T) {
-<<<<<<< HEAD
-		assert.ErrorContains(tt, "Context canceled", server.StreamBlocks(&emptypb.Empty{}, mockStream))
-=======
 		assert.ErrorContains(tt, "Context canceled", server.StreamBlocks(&ethpb.StreamBlocksRequest{}, mockStream))
->>>>>>> 97320a0a
 		<-exitRoutine
 	}(t)
 	cancel()
@@ -630,11 +626,7 @@
 	mockStream.EXPECT().Context().Return(ctx).AnyTimes()
 
 	go func(tt *testing.T) {
-<<<<<<< HEAD
-		assert.NoError(tt, server.StreamBlocks(&emptypb.Empty{}, mockStream), "Could not call RPC method")
-=======
 		assert.NoError(tt, server.StreamBlocks(&ethpb.StreamBlocksRequest{}, mockStream), "Could not call RPC method")
->>>>>>> 97320a0a
 	}(t)
 
 	// Send in a loop to ensure it is delivered (busy wait for the service to subscribe to the state feed).
