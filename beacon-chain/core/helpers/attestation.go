--- conflicted
+++ resolved
@@ -123,16 +123,11 @@
 //    domain = get_domain(state, DOMAIN_BEACON_ATTESTER, compute_epoch_at_slot(slot))
 //    return bls_sign(privkey, hash_tree_root(slot), domain)
 func SlotSignature(state *stateTrie.BeaconState, slot uint64, privKey *bls.SecretKey) (*bls.Signature, error) {
-<<<<<<< HEAD
-	d := Domain(state.Fork(), CurrentEpoch(state), params.BeaconConfig().DomainBeaconAttester)
-	s, err := ComputeSigningRoot(slot, d)
-=======
 	d, err := Domain(state.Fork(), CurrentEpoch(state), params.BeaconConfig().DomainBeaconAttester)
 	if err != nil {
 		return nil, err
 	}
-	s, err := ssz.HashTreeRoot(slot)
->>>>>>> 26582cbf
+	s, err := ComputeSigningRoot(slot, d)
 	if err != nil {
 		return nil, err
 	}
