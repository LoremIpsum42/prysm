// Package sync includes all chain-synchronization logic for the beacon node,
// including gossip-sub validators for blocks, attestations, and other p2p
// messages, as well as ability to process and respond to block requests
// by peers.
package sync

import (
	"context"
	"sync"
	"time"

	lru "github.com/hashicorp/golang-lru"
	"github.com/libp2p/go-libp2p-core/peer"
	"github.com/libp2p/go-libp2p-core/protocol"
	gcache "github.com/patrickmn/go-cache"
	"github.com/pkg/errors"
	"github.com/prysmaticlabs/prysm/beacon-chain/blockchain"
	"github.com/prysmaticlabs/prysm/beacon-chain/core/feed"
	blockfeed "github.com/prysmaticlabs/prysm/beacon-chain/core/feed/block"
	"github.com/prysmaticlabs/prysm/beacon-chain/core/feed/operation"
	statefeed "github.com/prysmaticlabs/prysm/beacon-chain/core/feed/state"
	"github.com/prysmaticlabs/prysm/beacon-chain/core/helpers"
	"github.com/prysmaticlabs/prysm/beacon-chain/db"
	"github.com/prysmaticlabs/prysm/beacon-chain/operations/attestations"
	"github.com/prysmaticlabs/prysm/beacon-chain/operations/slashings"
	"github.com/prysmaticlabs/prysm/beacon-chain/operations/synccommittee"
	"github.com/prysmaticlabs/prysm/beacon-chain/operations/voluntaryexits"
	"github.com/prysmaticlabs/prysm/beacon-chain/p2p"
	"github.com/prysmaticlabs/prysm/beacon-chain/state/stategen"
	"github.com/prysmaticlabs/prysm/cmd/beacon-chain/flags"
	ethpb "github.com/prysmaticlabs/prysm/proto/eth/v1alpha1"
	"github.com/prysmaticlabs/prysm/shared"
	"github.com/prysmaticlabs/prysm/shared/abool"
	"github.com/prysmaticlabs/prysm/shared/params"
	"github.com/prysmaticlabs/prysm/shared/runutil"
	"github.com/prysmaticlabs/prysm/shared/slotutil"
	"github.com/prysmaticlabs/prysm/shared/timeutils"
)

var _ shared.Service = (*Service)(nil)

const rangeLimit = 1024
const seenBlockSize = 1000
const seenAttSize = 10000
const seenSyncMsgSize = 1000
const seenSyncSize = 300
const seenExitSize = 100
const seenProposerSlashingSize = 100
const badBlockSize = 1000
const syncMetricsInterval = 10 * time.Second

var (
	// Seconds in one epoch.
	pendingBlockExpTime = time.Duration(params.BeaconConfig().SlotsPerEpoch.Mul(params.BeaconConfig().SecondsPerSlot)) * time.Second
	// time to allow processing early blocks.
	earlyBlockProcessingTolerance = slotutil.MultiplySlotBy(2)
	// time to allow processing early attestations.
	earlyAttestationProcessingTolerance = params.BeaconNetworkConfig().MaximumGossipClockDisparity
)

// Config to set up the regular sync service.
type Config struct {
	P2P               p2p.P2P
	DB                db.NoHeadAccessDatabase
	AttPool           attestations.Pool
	ExitPool          voluntaryexits.PoolManager
	SlashingPool      slashings.PoolManager
<<<<<<< HEAD
	SyncCommsPool     synccommittee.Pool
=======
>>>>>>> 5be1ccd3
	Chain             blockchainService
	InitialSync       Checker
	StateNotifier     statefeed.Notifier
	BlockNotifier     blockfeed.Notifier
	OperationNotifier operation.Notifier
	StateGen          *stategen.State
}

// This defines the interface for interacting with block chain service
type blockchainService interface {
	blockchain.BlockReceiver
	blockchain.HeadFetcher
	blockchain.FinalizationFetcher
	blockchain.ForkFetcher
	blockchain.AttestationReceiver
	blockchain.TimeFetcher
	blockchain.GenesisFetcher
	blockchain.CanonicalFetcher
}

// Service is responsible for handling all run time p2p related operations as the
// main entry point for network messages.
type Service struct {
	cfg                       *Config
	ctx                       context.Context
	cancel                    context.CancelFunc
	slotToPendingBlocks       *gcache.Cache
	seenPendingBlocks         map[[32]byte]bool
	blkRootToPendingAtts      map[[32]byte][]*ethpb.SignedAggregateAttestationAndProof
	pendingAttsLock           sync.RWMutex
	pendingQueueLock          sync.RWMutex
	chainStarted              *abool.AtomicBool
	validateBlockLock         sync.RWMutex
	rateLimiter               *limiter
	seenBlockLock             sync.RWMutex
	seenBlockCache            *lru.Cache
	seenAttestationLock       sync.RWMutex
	seenAttestationCache      *lru.Cache
	seenExitLock              sync.RWMutex
	seenExitCache             *lru.Cache
	seenProposerSlashingLock  sync.RWMutex
	seenProposerSlashingCache *lru.Cache
	seenAttesterSlashingLock  sync.RWMutex
	seenAttesterSlashingCache map[uint64]bool
	seenSyncContributionLock  sync.RWMutex
	seenSyncContributionCache *lru.Cache
	seenSyncMessageLock       sync.RWMutex
	seenSyncMessageCache      *lru.Cache
	badBlockCache             *lru.Cache
	badBlockLock              sync.RWMutex
}

// NewService initializes new regular sync service.
func NewService(ctx context.Context, cfg *Config) *Service {
	c := gcache.New(pendingBlockExpTime /* exp time */, 2*pendingBlockExpTime /* prune time */)

	rLimiter := newRateLimiter(cfg.P2P)
	ctx, cancel := context.WithCancel(ctx)
	r := &Service{
		cfg:                  cfg,
		ctx:                  ctx,
		cancel:               cancel,
		chainStarted:         abool.New(),
		slotToPendingBlocks:  c,
		seenPendingBlocks:    make(map[[32]byte]bool),
		blkRootToPendingAtts: make(map[[32]byte][]*ethpb.SignedAggregateAttestationAndProof),
		rateLimiter:          rLimiter,
	}

	go r.registerHandlers()

	return r
}

// Start the regular sync service.
func (s *Service) Start() {
	if err := s.initCaches(); err != nil {
		panic(err)
	}

	s.cfg.P2P.AddConnectionHandler(s.reValidatePeer, s.sendGoodbye)
	s.cfg.P2P.AddDisconnectionHandler(func(_ context.Context, _ peer.ID) error {
		// no-op
		return nil
	})
	s.cfg.P2P.AddPingMethod(s.sendPingRequest)
	s.processPendingBlocksQueue()
	s.processPendingAttsQueue()
	s.maintainPeerStatuses()
	if !flags.Get().DisableSync {
		s.resyncIfBehind()
	}

	// Update sync metrics.
	runutil.RunEvery(s.ctx, syncMetricsInterval, s.updateMetrics)
}

// Stop the regular sync service.
func (s *Service) Stop() error {
	defer func() {
		if s.rateLimiter != nil {
			s.rateLimiter.free()
		}
	}()
	// Removing RPC Stream handlers.
	for _, p := range s.cfg.P2P.Host().Mux().Protocols() {
		s.cfg.P2P.Host().RemoveStreamHandler(protocol.ID(p))
	}
	// Deregister Topic Subscribers.
	for _, t := range s.cfg.P2P.PubSub().GetTopics() {
		if err := s.cfg.P2P.PubSub().UnregisterTopicValidator(t); err != nil {
			log.Errorf("Could not successfully unregister for topic %s: %v", t, err)
		}
	}
	defer s.cancel()
	return nil
}

// Status of the currently running regular sync service.
func (s *Service) Status() error {
	// If our head slot is on a previous epoch and our peers are reporting their head block are
	// in the most recent epoch, then we might be out of sync.
	if headEpoch := helpers.SlotToEpoch(s.cfg.Chain.HeadSlot()); headEpoch+1 < helpers.SlotToEpoch(s.cfg.Chain.CurrentSlot()) &&
		headEpoch+1 < s.cfg.P2P.Peers().HighestEpoch() {
		return errors.New("out of sync")
	}
	return nil
}

// This initializes the caches to update seen beacon objects coming in from the wire
// and prevent DoS.
func (s *Service) initCaches() error {
	blkCache, err := lru.New(seenBlockSize)
	if err != nil {
		return err
	}
	attCache, err := lru.New(seenAttSize)
	if err != nil {
		return err
	}
	syncMsgCache, err := lru.New(seenSyncMsgSize)
	if err != nil {
		return err
	}
	syncContrCache, err := lru.New(seenSyncSize)
	if err != nil {
		return err
	}
	exitCache, err := lru.New(seenExitSize)
	if err != nil {
		return err
	}
	proposerSlashingCache, err := lru.New(seenProposerSlashingSize)
	if err != nil {
		return err
	}
	badBlockCache, err := lru.New(badBlockSize)
	if err != nil {
		return err
	}
	s.seenBlockCache = blkCache
	s.seenAttestationCache = attCache
	s.seenSyncContributionCache = syncContrCache
	s.seenSyncMessageCache = syncMsgCache
	s.seenExitCache = exitCache
	s.seenAttesterSlashingCache = make(map[uint64]bool)
	s.seenProposerSlashingCache = proposerSlashingCache
	s.badBlockCache = badBlockCache

	return nil
}

func (s *Service) registerHandlers() {
	// Wait until chain start.
	stateChannel := make(chan *feed.Event, 1)
	stateSub := s.cfg.StateNotifier.StateFeed().Subscribe(stateChannel)
	defer stateSub.Unsubscribe()
	for {
		select {
		case event := <-stateChannel:
			switch event.Type {
			case statefeed.Initialized:
				data, ok := event.Data.(*statefeed.InitializedData)
				if !ok {
					log.Error("Event feed data is not type *statefeed.InitializedData")
					return
				}
				startTime := data.StartTime
				log.WithField("starttime", startTime).Debug("Received state initialized event")

				// Register respective rpc handlers at state initialized event.
				s.registerRPCHandlers()
				// Wait for chainstart in separate routine.
				go func() {
					if startTime.After(timeutils.Now()) {
						time.Sleep(timeutils.Until(startTime))
					}
					log.WithField("starttime", startTime).Debug("Chain started in sync service")
					s.markForChainStart()
				}()
			case statefeed.Synced:
				_, ok := event.Data.(*statefeed.SyncedData)
				if !ok {
					log.Error("Event feed data is not type *statefeed.SyncedData")
					return
				}
				// Register respective pubsub handlers at state synced event.
				s.registerSubscribers()
				return
			}
		case <-s.ctx.Done():
			log.Debug("Context closed, exiting goroutine")
			return
		case err := <-stateSub.Err():
			log.WithError(err).Error("Could not subscribe to state notifier")
			return
		}
	}
}

// marks the chain as having started.
func (s *Service) markForChainStart() {
	s.chainStarted.Set()
}

// Checker defines a struct which can verify whether a node is currently
// synchronizing a chain with the rest of peers in the network.
type Checker interface {
	Initialized() bool
	Syncing() bool
	Synced() bool
	Status() error
	Resync() error
}<|MERGE_RESOLUTION|>--- conflicted
+++ resolved
@@ -65,10 +65,6 @@
 	AttPool           attestations.Pool
 	ExitPool          voluntaryexits.PoolManager
 	SlashingPool      slashings.PoolManager
-<<<<<<< HEAD
-	SyncCommsPool     synccommittee.Pool
-=======
->>>>>>> 5be1ccd3
 	Chain             blockchainService
 	InitialSync       Checker
 	StateNotifier     statefeed.Notifier
